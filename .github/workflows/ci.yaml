# SPDX-FileCopyrightText: 2023 - 2024 Ali Sajid Imami
#
# SPDX-License-Identifier: Apache-2.0
# SPDX-License-Identifier: MIT

---
name: Continuous integration
on:
    push:
<<<<<<< HEAD
=======
        branches-ignore:
            - 'main'
>>>>>>> d15a2e06
    pull_request:
        branches:
            - main
        types:
            - closed
    workflow_dispatch:
concurrency:
    group: ${{github.event.ref}}
    cancel-in-progress: true
env:
    GIST_KEY: 80eb42183fabbaf02eebcf768bdae485 # pragma: allowlist secret
    RUST_BACKTRACE: 1
    MINIMUM_WAIT: 3
    MAXIMUM_WAIT: 10
jobs:
    check_changed_dirs:
      runs-on: ubuntu-latest
      outputs:
        source_changed: ${{steps.changed_dirs.outputs.source}}
        book_changed: ${{steps.changed_dirs.outputs.book}}
      steps:
        - uses: actions/checkout@692973e3d937129bcbf40652eb9f2f61becf3332 # v4.1.7
        - name: Check changed directories
          id: changed_dirs
          uses: dorny/paths-filter@de90cc6fb38fc0963ad72b210f1f284cd68cea36 # v3.0.2
          with:
            base: ${{ github.ref }}
            filters: |
              source:
                - "src/**/*"
                - "tests/**/*"
                - "examples/**/*"
                - "Cargo.toml"
                - "Cargo.lock"
              book:
                - "guide/src/*.md"
                - "guide/book.toml"
    ci:
        runs-on: ${{matrix.os}}-latest
<<<<<<< HEAD
        needs: [check_changed_dirs]
        if: github.event_name == 'push' || (github.event_name == 'pull_request' && github.event.pull_request.merged == true) || github.event_name == 'workflow_dispatch'
=======
        if: github.event_name == 'push' || (github.event_name == 'pull_request' && github.event.action == 'closed' && github.event.pull_request.merged == true)
>>>>>>> d15a2e06
        outputs:
            result: ${{steps.result.outputs.result}}
        strategy:
            fail-fast: false
            matrix:
                rust:
                    - stable
                    - beta
                    - nightly
<<<<<<< HEAD
                    - 1.75 # MSRV
=======
                    - 1.72.1 # MSRV
>>>>>>> d15a2e06
                os:
                    - windows
                    - ubuntu
                    - macos
                include:
                    - os: windows
                      logo: windows
                    - os: ubuntu
                      logo: ubuntu
                    - os: macos
                      logo: apple
<<<<<<< HEAD
                    - rust: 1.75 # MSRV
=======
                    - rust: 1.72.1 # MSRV
>>>>>>> d15a2e06
                      label: msrv
                    - rust: stable
                      label: stable
                    - rust: beta
                      label: beta
                    - rust: nightly
                      label: nightly
        steps:
            - uses: actions/checkout@692973e3d937129bcbf40652eb9f2f61becf3332 # v4.1.7
            - name: Install Rust
              if: ${{ needs.check_changed_dirs.outputs.source_changed == 'true' }}
              uses: dtolnay/rust-toolchain@master
              with:
                toolchain: ${{matrix.rust}}
                components: rustfmt, clippy
            - name: Install nightly Rust
              if: ${{ needs.check_changed_dirs.outputs.source_changed == 'true' }}
              uses: dtolnay/rust-toolchain@nightly
              with:
                toolchain: nightly
                components: rustfmt, clippy
            - name: Cache dependencies
              if: ${{ needs.check_changed_dirs.outputs.source_changed == 'true' }}
              uses: Swatinem/rust-cache@23bce251a8cd2ffc3c1075eaa2367cf899916d84 # v2.7.3
            - name: Cargo Build
              if: ${{ needs.check_changed_dirs.outputs.source_changed == 'true' }}
              run: cargo build --verbose
            - name: Cargo Test
              if: ${{ needs.check_changed_dirs.outputs.source_changed == 'true' }}
              run: cargo test
            - name: Cargo Format
              if: ${{ needs.check_changed_dirs.outputs.source_changed == 'true' }}
              run: cargo +nightly fmt --all -- --check
            - name: Cargo Lint
              if: ${{ needs.check_changed_dirs.outputs.source_changed == 'true' }}
              run: cargo clippy -- -D warnings
            - name: Wait before badge creation
              if: ${{ needs.check_changed_dirs.outputs.source_changed == 'true' }}
              uses: AliSajid/random-wait-action@1b5e44cb823eb8790ca12e1cc6c555febbca4164 # v2.4.0
              with:
                minimum: ${{env.MINIMUM_WAIT}}
                maximum: ${{env.MAXIMUM_WAIT}}
            - name: Create Awesome Badge - Success
              uses: schneegans/dynamic-badges-action@e9a478b16159b4d31420099ba146cdc50f134483 # v1.7.0
              if: success()
              with:
                auth: ${{secrets.GIST_SECRET}}
                gistID: ${{env.GIST_KEY}}
                filename: ${{matrix.os}}-${{matrix.label}}.json
                label: Build
                namedLogo: ${{matrix.logo}}
                message: Succeeded
                color: green
            - name: Create Awesome Badge - Failure
              uses: schneegans/dynamic-badges-action@e9a478b16159b4d31420099ba146cdc50f134483 # v1.7.0
              if: failure()
              with:
                auth: ${{secrets.GIST_SECRET}}
                gistID: ${{env.GIST_KEY}}
                filename: ${{matrix.os}}-${{matrix.label}}.json
                namedLogo: ${{matrix.logo}}
                label: Build
                message: Failed
                isError: true
            - name: Set Result
              if: always()
              id: result
              run: echo "result=${{job.status}}" >> "$GITHUB_OUTPUT"
    generate_code_coverage:
        uses: ./.github/workflows/code_coverage.yaml
        needs: [ci, check_changed_dirs]
        if: ${{needs.check_changed_dirs.outputs.source_changed == 'true'}}
        secrets: inherit # pragma: allowlist secret
    generate_mdbook:
        uses: ./.github/workflows/deploy_mdbook.yaml
        needs: [check_changed_dirs]
        if: ${{needs.check_changed_dirs.outputs.book_changed == 'true'}}
        secrets: inherit # pragma: allowlist secret
    generate_mdbook:
        uses: ./.github/workflows/deploy_mdbook.yaml
        needs: [ci]
        secrets: inherit # pragma: allowlist secret
    get-next-version:
        uses: ./.github/workflows/get_next_version.yaml
<<<<<<< HEAD
        needs: [ci, check_changed_dirs]
        if: ${{needs.ci.outputs.result == 'success'}}
=======
        needs: [ci]
>>>>>>> d15a2e06
        secrets: inherit # pragma: allowlist secret
    semantic-release:
        needs: [ci, get-next-version]
        if: ${{needs.get-next-version.outputs.new-release-published == 'true'}}
        uses: ./.github/workflows/release.yaml
        secrets: inherit # pragma: allowlist secret
    build-container:
      permissions:
        id-token: write
        packages: write
      needs: [ci]
      uses: ./.github/workflows/build_container.yaml
      secrets: inherit # pragma: allowlist secret<|MERGE_RESOLUTION|>--- conflicted
+++ resolved
@@ -7,11 +7,6 @@
 name: Continuous integration
 on:
     push:
-<<<<<<< HEAD
-=======
-        branches-ignore:
-            - 'main'
->>>>>>> d15a2e06
     pull_request:
         branches:
             - main
@@ -51,12 +46,8 @@
                 - "guide/book.toml"
     ci:
         runs-on: ${{matrix.os}}-latest
-<<<<<<< HEAD
         needs: [check_changed_dirs]
         if: github.event_name == 'push' || (github.event_name == 'pull_request' && github.event.pull_request.merged == true) || github.event_name == 'workflow_dispatch'
-=======
-        if: github.event_name == 'push' || (github.event_name == 'pull_request' && github.event.action == 'closed' && github.event.pull_request.merged == true)
->>>>>>> d15a2e06
         outputs:
             result: ${{steps.result.outputs.result}}
         strategy:
@@ -66,11 +57,7 @@
                     - stable
                     - beta
                     - nightly
-<<<<<<< HEAD
                     - 1.75 # MSRV
-=======
-                    - 1.72.1 # MSRV
->>>>>>> d15a2e06
                 os:
                     - windows
                     - ubuntu
@@ -82,11 +69,7 @@
                       logo: ubuntu
                     - os: macos
                       logo: apple
-<<<<<<< HEAD
                     - rust: 1.75 # MSRV
-=======
-                    - rust: 1.72.1 # MSRV
->>>>>>> d15a2e06
                       label: msrv
                     - rust: stable
                       label: stable
@@ -171,12 +154,8 @@
         secrets: inherit # pragma: allowlist secret
     get-next-version:
         uses: ./.github/workflows/get_next_version.yaml
-<<<<<<< HEAD
         needs: [ci, check_changed_dirs]
         if: ${{needs.ci.outputs.result == 'success'}}
-=======
-        needs: [ci]
->>>>>>> d15a2e06
         secrets: inherit # pragma: allowlist secret
     semantic-release:
         needs: [ci, get-next-version]
