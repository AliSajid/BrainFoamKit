# SPDX-FileCopyrightText: 2023 - 2024 Ali Sajid Imami
#
# SPDX-License-Identifier: Apache-2.0
# SPDX-License-Identifier: MIT

---
name: Security Audit
on:
    schedule:
        - cron: 0 0 1,15 * *
    push:
        branches:
            - "*"
        paths:
            - '**/Cargo.toml'
            - '**/Cargo.lock'
    workflow_dispatch:
jobs:
    security_audit:
        if: ${{ !contains(github.event.head_commit.message, '[skip ci]') }}
        runs-on: ubuntu-latest
        steps:
            - name: Checkout
              uses: actions/checkout@692973e3d937129bcbf40652eb9f2f61becf3332 # v4.1.7
            - name: Install Rust
              uses: dtolnay/rust-toolchain@stable
            - name: Install cargo-audit
<<<<<<< HEAD
              uses: taiki-e/install-action@b6880389f33347ffd265f5e9d76f95335616c9f3 # v2.41.6
=======
              uses: taiki-e/install-action@3e71e7135de310b70bc22dccb4d275acde8e055a # v2.42.0
>>>>>>> 66f2d345
              with:
                tool: cargo-audit
            - name: Security Audit
              run: cargo audit<|MERGE_RESOLUTION|>--- conflicted
+++ resolved
@@ -1,3 +1,8 @@
+# SPDX-FileCopyrightText: 2023 - 2024 Ali Sajid Imami
+#
+# SPDX-License-Identifier: Apache-2.0
+# SPDX-License-Identifier: MIT
+
 # SPDX-FileCopyrightText: 2023 - 2024 Ali Sajid Imami
 #
 # SPDX-License-Identifier: Apache-2.0
@@ -25,11 +30,7 @@
             - name: Install Rust
               uses: dtolnay/rust-toolchain@stable
             - name: Install cargo-audit
-<<<<<<< HEAD
               uses: taiki-e/install-action@b6880389f33347ffd265f5e9d76f95335616c9f3 # v2.41.6
-=======
-              uses: taiki-e/install-action@3e71e7135de310b70bc22dccb4d275acde8e055a # v2.42.0
->>>>>>> 66f2d345
               with:
                 tool: cargo-audit
             - name: Security Audit
