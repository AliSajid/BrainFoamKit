--- conflicted
+++ resolved
@@ -24,11 +24,7 @@
                 fetch-depth: 0
                 persist-credentials: false
             - name: Configure Node.js
-<<<<<<< HEAD
-              uses: actions/setup-node@60edb5dd545a775178f52524783378180af0d1f8 # v4.0.2
-=======
               uses: actions/setup-node@1e60f620b9541d16bece96c5465dc8ee9832be0b # v4.0.3
->>>>>>> 66f2d345
               with:
                 node-version: lts/*
             - name: Cache action npm dependencies
